--- conflicted
+++ resolved
@@ -31,11 +31,7 @@
 'python'
 
 Import the product-mix package
-<<<<<<< HEAD
 >>> from product-mix import productmix as pm'
-=======
-'from product-mix import productmix as pm'
->>>>>>> 617b8498
 
 Load an allocation problem from a file
 >>> alloc = pm.load_from_json('examples/example2.json')
